--- conflicted
+++ resolved
@@ -36,16 +36,14 @@
 	"tailscale.com/wgengine/monitor"
 )
 
-<<<<<<< HEAD
 var (
 	magicDNSIP   = tsaddr.TailscaleServiceIP()
 	magicDNSIPv6 = tsaddr.TailscaleServiceIPv6()
 )
 
 const magicDNSPort = 53
-=======
+
 const dnsSymbolicFQDN = "magicdns.localhost-tailscale-daemon."
->>>>>>> 6be7931e
 
 // maxResponseBytes is the maximum size of a response from a Resolver. The
 // actual buffer size will be one larger than this so that we can detect
